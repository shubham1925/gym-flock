--- conflicted
+++ resolved
@@ -32,12 +32,7 @@
 
 # number of node and edge features
 N_NODE_FEAT = 3
-<<<<<<< HEAD
-N_EDGE_FEAT = 2
-# N_EDGE_FEAT = 1
-=======
 N_EDGE_FEAT = 3
->>>>>>> 70318772
 N_GLOB_FEAT = 1
 
 # NEARBY_STARTS = False
